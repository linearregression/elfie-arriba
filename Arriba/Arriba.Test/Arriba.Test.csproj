--- conflicted
+++ resolved
@@ -97,12 +97,9 @@
     </Otherwise>
   </Choose>
   <ItemGroup>
-<<<<<<< HEAD
+    <Compile Include="CustomColumn.cs" />
     <Compile Include="Indexing\SetSplitterTests.cs" />
     <Compile Include="Model\DatabaseTests.cs" />
-=======
-    <Compile Include="CustomColumn.cs" />
->>>>>>> b3c0d5de
     <Compile Include="Verify.cs" />
     <Compile Include="Model\AggregatorTests.cs" />
     <Compile Include="Model\Correctors\ExpressionCorrectorTests.cs" />
